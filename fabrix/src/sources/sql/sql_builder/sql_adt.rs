//! Fabrix SqlBuilder ADT

use itertools::Itertools;
use serde::{Deserialize, Serialize};

use crate::{FieldInfo, Series, SqlError, SqlResult, Value, ValueType};

// ================================================================================================
// Schema
// ================================================================================================

/// Table Schema
#[derive(Serialize, Deserialize, Debug, Clone, PartialEq, Eq)]
pub struct TableSchema {
    pub name: String,
    pub dtype: ValueType,
    pub is_nullable: bool,
    // pub is_primary: bool,
    // pub is_unique: bool,
}

impl From<FieldInfo> for TableSchema {
    fn from(fi: FieldInfo) -> Self {
        TableSchema {
            name: fi.name,
            dtype: fi.dtype,
            is_nullable: true,
            // is_primary: false,
            // is_unique: false,
        }
    }
}

// ================================================================================================
// Order
// ================================================================================================

/// order type
<<<<<<< HEAD
#[derive(Serialize, Deserialize, Debug, Clone, PartialEq, Eq)]
pub enum OrderType {
    Asc,
    Desc,
}

impl From<&str> for OrderType {
    fn from(s: &str) -> Self {
        match s {
            "asc" | "a" => OrderType::Asc,
            "desc" | "d" => OrderType::Desc,
            _ => OrderType::Asc,
        }
    }
}

/// an order contains a column name and it's order type
#[derive(Serialize, Deserialize, Debug, Clone, PartialEq, Eq, Default)]
pub struct Order {
    pub name: String,
    pub order: Option<OrderType>,
}

impl From<&str> for Order {
    fn from(value: &str) -> Self {
        Order {
            name: value.to_string(),
            order: None,
        }
    }
=======
#[derive(Serialize, Deserialize, Debug, Clone, PartialEq)]
pub enum Order {
    Asc(String),
    Desc(String),
>>>>>>> 6f6aff5a
}

impl Order {
    pub fn name(&self) -> &str {
        match self {
            Order::Asc(name) => name,
            Order::Desc(name) => name,
        }
    }
}

// ================================================================================================
// Index
// ================================================================================================

/// index with its' unique name, table belonged, and related index/ indices
#[derive(Serialize, Deserialize, Debug, Clone, PartialEq, Eq)]
pub struct Index {
    pub name: String,
    pub table: String,
    pub columns: Vec<Order>,
}

// ================================================================================================
// Foreign Key
// ================================================================================================

/// foreign key direction
#[derive(Serialize, Deserialize, Debug, Clone, PartialEq, Eq)]
pub struct ForeignKeyDir {
    pub table: String,
    pub column: String,
}

/// foreign key action
#[derive(Serialize, Deserialize, Debug, Clone, PartialEq, Eq)]
pub enum ForeignKeyAction {
    Restrict,
    Cascade,
    SetNull,
    NoAction,
    SetDefault,
}

impl Default for ForeignKeyAction {
    fn default() -> Self {
        ForeignKeyAction::NoAction
    }
}

/// foreign key with its' unique name, from & to table relations, and actions
#[derive(Serialize, Deserialize, Debug, Clone, PartialEq, Eq)]
pub struct ForeignKey {
    pub name: String,
    pub from: ForeignKeyDir,
    pub to: ForeignKeyDir,
    pub on_delete: ForeignKeyAction,
    pub on_update: ForeignKeyAction,
}

// ================================================================================================
// Column
// ================================================================================================

<<<<<<< HEAD
#[derive(Serialize, Deserialize, Debug, Clone, PartialEq, Eq)]

pub struct NameAlias {
    pub from: String,
    pub to: String,
}

=======
>>>>>>> 6f6aff5a
/// column name, can be alias. used it in `select`
#[derive(Serialize, Deserialize, Debug, Clone, PartialEq, Eq)]
#[serde(untagged)]
pub enum ColumnAlias {
    Simple(String),
    Alias(String, String), // (from, to)
}

impl ColumnAlias {
    pub fn original_name(&self) -> String {
        match self {
            ColumnAlias::Simple(s) => s.to_owned(),
            ColumnAlias::Alias(s, _) => s.to_owned(),
        }
    }

    pub fn name(&self) -> String {
        match self {
            ColumnAlias::Simple(s) => s.to_owned(),
            ColumnAlias::Alias(_, s) => s.to_owned(),
        }
    }
}

impl From<&str> for ColumnAlias {
    fn from(s: &str) -> Self {
        ColumnAlias::Simple(s.to_owned())
    }
}

impl From<(&str, &str)> for ColumnAlias {
    fn from((from, to): (&str, &str)) -> Self {
        ColumnAlias::Alias(from.to_owned(), to.to_owned())
    }
}

// ================================================================================================
// AlterTable
// ================================================================================================

#[derive(Serialize, Deserialize, Debug, Clone, PartialEq)]
pub enum AlterTable {
    Add {
        table: String,
        column: String,
        dtype: ValueType,
        is_nullable: bool,
    },
    Delete {
        table: String,
        column: String,
    },
    Modify {
        table: String,
        column: String,
        dtype: ValueType,
        is_nullable: bool,
    },
}

// ================================================================================================
// Expression & Expressions (filter)
// ================================================================================================

#[derive(Serialize, Deserialize, Debug, Clone, PartialEq, Eq)]
pub enum Conjunction {
    AND,
    OR,
}

#[derive(Serialize, Deserialize, Debug, Clone, PartialEq)]
pub enum Equation {
    Not,
    Equal(Value),
    NotEqual(Value),
    Greater(Value),
    GreaterEqual(Value),
    Less(Value),
    LessEqual(Value),
    In(Vec<Value>),
    Between((Value, Value)),
    Like(String),
}

#[derive(Serialize, Deserialize, Debug, Clone, PartialEq)]
pub struct Condition {
    pub column: String,
    pub equation: Equation,
}

#[derive(Serialize, Deserialize, Debug, Clone, PartialEq)]
#[serde(untagged)]
pub(crate) enum Expression {
    Conjunction(Conjunction),
    Simple(Condition),
    Nest(Vec<Expression>),
}

impl From<Expressions> for Expression {
    fn from(v: Expressions) -> Self {
        Expression::Nest(v.0)
    }
}

impl From<Conjunction> for Expression {
    fn from(c: Conjunction) -> Self {
        Expression::Conjunction(c)
    }
}

impl From<Condition> for Expression {
    fn from(c: Condition) -> Self {
        Expression::Simple(c)
    }
}

#[derive(Serialize, Deserialize, Debug, Clone, PartialEq, Default)]
pub struct Expressions(pub(crate) Vec<Expression>);

// ================================================================================================
// Expression builder
// A finite state machine used for building expressions
// ================================================================================================

// AND/OR
pub struct ConjunctionState {
    stack: Vec<Expression>,
}

// Simple expression
pub struct SimpleState {
    stack: Vec<Expression>,
}

// Nested expression
pub struct NestState {
    stack: Vec<Expression>,
}

impl From<Condition> for SimpleState {
    fn from(c: Condition) -> Self {
        SimpleState {
            stack: vec![Expression::Simple(c)],
        }
    }
}

impl From<Expressions> for NestState {
    fn from(val: Expressions) -> Self {
        NestState { stack: val.0 }
    }
}

// Trait represents transition from one state to another
pub trait ExpressionTransit<T, S> {
    fn append(self, state: T) -> S;

    fn finish(self) -> Expressions;
}

// Simple -> Conjunction
impl ExpressionTransit<Conjunction, ConjunctionState> for SimpleState {
    fn append(mut self, state: Conjunction) -> ConjunctionState {
        self.stack.push(Expression::from(state));
        ConjunctionState { stack: self.stack }
    }

    fn finish(self) -> Expressions {
        Expressions(self.stack)
    }
}

// Nest -> Conjunction
impl ExpressionTransit<Conjunction, ConjunctionState> for NestState {
    fn append(mut self, state: Conjunction) -> ConjunctionState {
        self.stack.push(Expression::from(state));
        ConjunctionState { stack: self.stack }
    }

    fn finish(self) -> Expressions {
        Expressions(self.stack)
    }
}

// Conjunction -> Simple
impl ExpressionTransit<Condition, SimpleState> for ConjunctionState {
    fn append(mut self, state: Condition) -> SimpleState {
        self.stack.push(Expression::from(state));
        SimpleState { stack: self.stack }
    }

    fn finish(self) -> Expressions {
        Expressions(self.stack)
    }
}

// Conjunction -> Nest
impl ExpressionTransit<Expressions, NestState> for ConjunctionState {
    fn append(mut self, state: Expressions) -> NestState {
        self.stack.push(Expression::from(state));
        NestState { stack: self.stack }
    }

    fn finish(self) -> Expressions {
        Expressions(self.stack)
    }
}

#[derive(Default)]
pub struct ExpressionsBuilder;

impl ExpressionsBuilder {
    pub fn new() -> Self {
        ExpressionsBuilder
    }

    pub fn from_condition(value: Condition) -> SimpleState {
        value.into()
    }

    pub fn from_expressions(value: Expressions) -> NestState {
        value.into()
    }

    pub fn append(self, value: Condition) -> SimpleState {
        value.into()
    }
}

// ================================================================================================
// Select
// ================================================================================================

/// Select statement
#[derive(Serialize, Deserialize, Debug, Clone, PartialEq, Default)]
pub struct Select {
    pub table: String,
    pub columns: Vec<ColumnAlias>,
    pub filter: Option<Expressions>,
    pub order: Option<Vec<Order>>,
    pub limit: Option<usize>,
    pub offset: Option<usize>,
    pub include_primary_key: Option<bool>,
}

// TODO: methods required: from_json, from_json_string
impl Select {
    pub fn new<T: Into<String>>(table: T) -> Self {
        Select {
            table: table.into(),
            columns: vec![],
            filter: None,
            order: None,
            limit: None,
            offset: None,
            include_primary_key: None,
        }
    }

    pub fn columns_name(&self, alias: bool) -> Vec<String> {
        self.columns
            .iter()
            .map(|c| if alias { c.name() } else { c.original_name() })
            .collect_vec()
    }

    pub fn columns<T>(mut self, columns: &[T]) -> Self
    where
        ColumnAlias: From<T>,
        T: Copy,
    {
        self.columns.extend(columns.iter().map(|c| (*c).into()));
        self
    }

    pub fn filter(mut self, filter: &Expressions) -> Self {
        self.filter = Some(filter.to_owned());
        self
    }

    pub fn order(mut self, order: &[Order]) -> Self {
        self.order = Some(order.to_owned());
        self
    }

    pub fn limit(mut self, limit: usize) -> Self {
        self.limit = Some(limit);
        self
    }

    pub fn offset(mut self, offset: usize) -> Self {
        self.offset = Some(offset);
        self
    }

    pub fn include_primary_key(mut self, include: bool) -> Self {
        self.include_primary_key = Some(include);
        self
    }
}

// ================================================================================================
// Delete
// ================================================================================================

#[derive(Serialize, Deserialize, Debug, Clone, PartialEq)]
pub struct Delete {
    pub table: String,
    pub filter: Expressions,
}

// TODO: methods required: from_json, from_json_string
impl Delete {
    pub fn new(table: String) -> Self {
        Delete {
            table,
            filter: Expressions::default(),
        }
    }

    pub fn filter(&mut self, filter: &Expressions) -> &mut Self {
        self.filter = filter.to_owned();
        self
    }
}

// ================================================================================================
// SaveStrategy
// ================================================================================================

/// saving strategy for `save` function
/// Variants:
/// - `FailIfExists`: if table exists, do nothing
/// - `Replace`: drop if exists, create new table
/// - `Append`: ignore primary key, append to an existing table; index will be ignored
/// - `Upsert`: if table exists: insert if id not exists, update if id exists; index will not be ignored
#[derive(Serialize, Deserialize, Debug, Clone, PartialEq, Eq)]
pub enum SaveStrategy {
    FailIfExists,
    Replace,
    // Index is always ignored
    Append,
    // Index is always used
    Upsert,
}

// ================================================================================================
// IndexType & IndexOption
// ================================================================================================

// TODO: maybe we need more index type?
/// index type is used for defining Sql column type
#[derive(Debug, Clone)]
pub enum IndexType {
    Int,
    BigInt,
    Uuid,
}

impl Default for IndexType {
    fn default() -> Self {
        IndexType::Int
    }
}

impl From<&str> for IndexType {
    fn from(v: &str) -> Self {
        match &v.to_lowercase()[..] {
            "int" | "i" => IndexType::Int,
            "bigint" | "b" => IndexType::BigInt,
            "uuid" | "u" => IndexType::Uuid,
            _ => IndexType::Int,
        }
    }
}

/// index option
///
/// Only be used in `create_table`
#[derive(Debug, Clone)]
pub struct IndexOption {
    pub name: String,
    pub index_type: IndexType,
}

impl Default for IndexOption {
    fn default() -> Self {
        IndexOption {
            name: "_id".to_string(),
            index_type: IndexType::default(),
        }
    }
}

impl IndexOption {
    pub fn new<N, T>(name: N, index_type: T) -> Self
    where
        N: Into<String>,
        T: Into<IndexType>,
    {
        let name = name.into();
        let index_type: IndexType = index_type.into();
        IndexOption { name, index_type }
    }

    pub fn try_from_series(series: &Series) -> SqlResult<Self> {
        let dtype = series.dtype();
        let index_type = match dtype {
            ValueType::U8 => Ok(IndexType::Int),
            ValueType::U16 => Ok(IndexType::Int),
            ValueType::U32 => Ok(IndexType::Int),
            ValueType::U64 => Ok(IndexType::BigInt),
            ValueType::I8 => Ok(IndexType::Int),
            ValueType::I16 => Ok(IndexType::Int),
            ValueType::I32 => Ok(IndexType::Int),
            ValueType::I64 => Ok(IndexType::BigInt),
            ValueType::Uuid => Ok(IndexType::Uuid),
            ValueType::F32 => Ok(IndexType::Int),
            ValueType::F64 => Ok(IndexType::BigInt),
            _ => Err(SqlError::new_common_error(format!(
                "{:?} is not an appropriate index type",
                dtype
            ))),
        }?;

        Ok(IndexOption {
            name: series.name().to_owned(),
            index_type,
        })
    }
}

impl TryFrom<FieldInfo> for IndexOption {
    type Error = SqlError;

    fn try_from(value: FieldInfo) -> Result<Self, Self::Error> {
        let dtype = value.dtype();
        let index_type = match dtype {
            ValueType::U8 => Ok(IndexType::Int),
            ValueType::U16 => Ok(IndexType::Int),
            ValueType::U32 => Ok(IndexType::Int),
            ValueType::U64 => Ok(IndexType::BigInt),
            ValueType::I8 => Ok(IndexType::Int),
            ValueType::I16 => Ok(IndexType::Int),
            ValueType::I32 => Ok(IndexType::Int),
            ValueType::I64 => Ok(IndexType::BigInt),
            ValueType::Uuid => Ok(IndexType::Uuid),
            ValueType::F32 => Ok(IndexType::Int),
            ValueType::F64 => Ok(IndexType::BigInt),
            _ => Err(SqlError::new_common_error(format!(
                "{:?} cannot convert to index type",
                dtype
            ))),
        }?;

        Ok(IndexOption {
            name: value.name().to_owned(),
            index_type,
        })
    }
}

// ================================================================================================
// ExecutionResult
// ================================================================================================

pub struct ExecutionResult {
    pub rows_affected: u64,
}

impl From<u64> for ExecutionResult {
    fn from(v: u64) -> Self {
        ExecutionResult { rows_affected: v }
    }
}

#[cfg(test)]
mod test_sql_adt {
    use super::*;

    #[test]
    fn build_filter() {
        let a = ExpressionsBuilder::from_condition(Condition {
            column: String::from("name"),
            equation: Equation::Equal("foo".into()),
        })
        .append(Conjunction::AND)
        .append(Condition {
            column: String::from("age"),
            equation: Equation::Equal(10.into()),
        })
        .append(Conjunction::OR)
        .append(Condition {
            column: String::from("age"),
            equation: Equation::Equal(20.into()),
        })
        .finish();

        let b = ExpressionsBuilder::from_condition(Condition {
            column: String::from("name"),
            equation: Equation::Equal("bar".into()),
        })
        .append(Conjunction::OR)
        .append(a)
        .finish();

        println!("{:?}", b);
    }
}<|MERGE_RESOLUTION|>--- conflicted
+++ resolved
@@ -36,43 +36,10 @@
 // ================================================================================================
 
 /// order type
-<<<<<<< HEAD
-#[derive(Serialize, Deserialize, Debug, Clone, PartialEq, Eq)]
-pub enum OrderType {
-    Asc,
-    Desc,
-}
-
-impl From<&str> for OrderType {
-    fn from(s: &str) -> Self {
-        match s {
-            "asc" | "a" => OrderType::Asc,
-            "desc" | "d" => OrderType::Desc,
-            _ => OrderType::Asc,
-        }
-    }
-}
-
-/// an order contains a column name and it's order type
-#[derive(Serialize, Deserialize, Debug, Clone, PartialEq, Eq, Default)]
-pub struct Order {
-    pub name: String,
-    pub order: Option<OrderType>,
-}
-
-impl From<&str> for Order {
-    fn from(value: &str) -> Self {
-        Order {
-            name: value.to_string(),
-            order: None,
-        }
-    }
-=======
-#[derive(Serialize, Deserialize, Debug, Clone, PartialEq)]
+#[derive(Serialize, Deserialize, Debug, Clone, PartialEq, Eq)]
 pub enum Order {
     Asc(String),
     Desc(String),
->>>>>>> 6f6aff5a
 }
 
 impl Order {
@@ -137,7 +104,6 @@
 // Column
 // ================================================================================================
 
-<<<<<<< HEAD
 #[derive(Serialize, Deserialize, Debug, Clone, PartialEq, Eq)]
 
 pub struct NameAlias {
@@ -145,8 +111,6 @@
     pub to: String,
 }
 
-=======
->>>>>>> 6f6aff5a
 /// column name, can be alias. used it in `select`
 #[derive(Serialize, Deserialize, Debug, Clone, PartialEq, Eq)]
 #[serde(untagged)]
